/// @file    AP_TECS.h
/// @brief   Combined Total Energy Speed & Height Control. This is a instance of an
/// AP_SpdHgtControl class

/*
 *  Written by Paul Riseborough 2013 to provide:
 *  - Combined control of speed and height using throttle to control
 *    total energy and pitch angle to control exchange of energy between
 *    potential and kinetic.
 *    Selectable speed or height priority modes when calculating pitch angle
 *  - Fallback mode when no airspeed measurement is available that
 *    sets throttle based on height rate demand and switches pitch angle control to
 *    height priority
 *  - Underspeed protection that demands maximum throttle switches pitch angle control
 *    to speed priority mode
 *  - Relative ease of tuning through use of intuitive time constant, trim rate and damping parameters and the use
 *    of easy to measure aircraft performance data
 */
#pragma once

#include <AP_Math/AP_Math.h>
#include <AP_AHRS/AP_AHRS.h>
#include <AP_Param/AP_Param.h>
#include <AP_Vehicle/AP_Vehicle.h>
#include <AP_SpdHgtControl/AP_SpdHgtControl.h>
#include <DataFlash/DataFlash.h>
#include <AP_Landing/AP_Landing.h>

class AP_TECS : public AP_SpdHgtControl {
public:
    AP_TECS(AP_AHRS &ahrs, const AP_Vehicle::FixedWing &parms, const AP_Landing &landing) :
        _ahrs(ahrs),
        aparm(parms),
        _landing(landing)
    {
        AP_Param::setup_object_defaults(this, var_info);
    }

    // Update of the estimated height and height rate internal state
    // Update of the inertial speed rate internal state
    // Should be called at 50Hz or greater
    void update_50hz(void);

    // Update the control loop calculations
    void update_pitch_throttle(int32_t hgt_dem_cm,
                               int32_t EAS_dem_cm,
                               enum FlightStage flight_stage,
                               bool is_doing_auto_land,
                               float distance_beyond_land_wp,
                               int32_t ptchMinCO_cd,
                               int16_t throttle_nudge,
                               float hgt_afe,
                               float load_factor);

    // demanded throttle in percentage
    // should return -100 to 100, usually positive unless reverse thrust is enabled via _THRminf < 0
    int32_t get_throttle_demand(void) {
        return int32_t(_throttle_dem * 100.0f);
    }

    // demanded pitch angle in centi-degrees
    // should return between -9000 to +9000
    int32_t get_pitch_demand(void) {
        return int32_t(_pitch_dem * 5729.5781f);
    }

    // Rate of change of velocity along X body axis in m/s^2
    float get_VXdot(void) {
        return _vel_dot;
    }

    // return current target airspeed
    float get_target_airspeed(void) const {
        return _TAS_dem / _ahrs.get_EAS2TAS();
    }

    // return maximum climb rate
    float get_max_climbrate(void) const {
        return _maxClimbRate;
    }

    // return landing sink rate
    float get_land_sinkrate(void) const {
        return _land_sink;
    }

    // return landing airspeed
    float get_land_airspeed(void) const {
        return _landAirspeed;
    }

    // return height rate demand, in m/s
    float get_height_rate_demand(void) const {
        return _hgt_rate_dem;
    }

    // set path_proportion
    void set_path_proportion(float path_proportion) {
        _path_proportion = constrain_float(path_proportion, 0.0f, 1.0f);
    }

    // set pitch max limit in degrees
    void set_pitch_max_limit(int8_t pitch_limit) {
        _pitch_max_limit = pitch_limit;
    }

    // force use of synthetic airspeed for one loop
    void use_synthetic_airspeed(void) {
<<<<<<< HEAD
        _use_synthetic_airspeed = true;
=======
        _use_synthetic_airspeed_once = true;
>>>>>>> cb733c80
    }
    
    // this supports the TECS_* user settable parameters
    static const struct AP_Param::GroupInfo var_info[];

private:
    // Last time update_50Hz was called
    uint64_t _update_50hz_last_usec;

    // Last time update_speed was called
    uint64_t _update_speed_last_usec;

    // Last time update_pitch_throttle was called
    uint64_t _update_pitch_throttle_last_usec;

    // reference to the AHRS object
    AP_AHRS &_ahrs;

    const AP_Vehicle::FixedWing &aparm;

    // reference to const AP_Landing to access it's params
    const AP_Landing &_landing;

    // TECS tuning parameters
    AP_Float _hgtCompFiltOmega;
    AP_Float _spdCompFiltOmega;
    AP_Float _maxClimbRate;
    AP_Float _minSinkRate;
    AP_Float _maxSinkRate;
    AP_Float _timeConst;
    AP_Float _landTimeConst;
    AP_Float _ptchDamp;
    AP_Float _land_pitch_damp;
    AP_Float _landDamp;
    AP_Float _thrDamp;
    AP_Float _land_throttle_damp;
    AP_Float _integGain;
    AP_Float _integGain_takeoff;
    AP_Float _integGain_land;
    AP_Float _vertAccLim;
    AP_Float _rollComp;
    AP_Float _spdWeight;
    AP_Float _spdWeightLand;
    AP_Float _landThrottle;
    AP_Float _landAirspeed;
    AP_Float _land_sink;
    AP_Float _land_sink_rate_change;
    AP_Int8  _pitch_max;
    AP_Int8  _pitch_min;
    AP_Int8  _land_pitch_max;
    AP_Float _maxSinkRate_approach;

    // temporary _pitch_max_limit. Cleared on each loop. Clear when >= 90
    int8_t _pitch_max_limit = 90;
    
    // current height estimate (above field elevation)
    float _height;

    // throttle demand in the range from -1.0 to 1.0, usually positive unless reverse thrust is enabled via _THRminf < 0
    float _throttle_dem;

    // pitch angle demand in radians
    float _pitch_dem;

    // estimated climb rate (m/s)
    float _climb_rate;

    /*
      a filter to estimate climb rate if we don't have it from the EKF
     */
    struct {
        // height filter second derivative
        float dd_height;

        // height integration
        float height;
    } _height_filter;

    // Integrator state 4 - airspeed filter first derivative
    float _integDTAS_state;

    // Integrator state 5 - true airspeed
    float _TAS_state;

    // Integrator state 6 - throttle integrator
    float _integTHR_state;

    // Integrator state 6 - pitch integrator
    float _integSEB_state;

    // throttle demand rate limiter state
    float _last_throttle_dem;

    // pitch demand rate limiter state
    float _last_pitch_dem;

    // Rate of change of speed along X axis
    float _vel_dot;

    // Equivalent airspeed
    float _EAS;

    // True airspeed limits
    float _TASmax;
    float _TASmin;

    // Current and last true airspeed demand
    float _TAS_dem;
    float _TAS_dem_last;

    // Equivalent airspeed demand
    float _EAS_dem;

    // height demands
    float _hgt_dem;
    float _hgt_dem_in_old;
    float _hgt_dem_adj;
    float _hgt_dem_adj_last;
    float _hgt_rate_dem;
    float _hgt_dem_prev;
    float _land_hgt_dem;

    // Speed demand after application of rate limiting
    // This is the demand tracked by the TECS control loops
    float _TAS_dem_adj;

    // Speed rate demand after application of rate limiting
    // This is the demand tracked by the TECS control loops
    float _TAS_rate_dem;

    // Total energy rate filter state
    float _STEdotErrLast;

    struct flags {
        // Underspeed condition
        bool underspeed:1;

        // Bad descent condition caused by unachievable airspeed demand
        bool badDescent:1;

        // true when plane is in auto mode and executing a land mission item
        bool is_doing_auto_land:1;

        // true when we have reached target speed in takeoff
        bool reached_speed_takeoff:1;
    };
    union {
        struct flags _flags;
        uint8_t _flags_byte;
    };

    // time when underspeed started
    uint32_t _underspeed_start_ms;

    // auto mode flightstage
    enum FlightStage _flight_stage;

    // pitch demand before limiting
    float _pitch_dem_unc;

    // Maximum and minimum specific total energy rate limits
    float _STEdot_max;
    float _STEdot_min;

    // Maximum and minimum floating point throttle limits
    float _THRmaxf;
    float _THRminf;

    // Maximum and minimum floating point pitch limits
    float _PITCHmaxf;
    float _PITCHminf;

    // Specific energy quantities
    float _SPE_dem;
    float _SKE_dem;
    float _SPEdot_dem;
    float _SKEdot_dem;
    float _SPE_est;
    float _SKE_est;
    float _SPEdot;
    float _SKEdot;

    // Specific energy error quantities
    float _STE_error;

    // Time since last update of main TECS loop (seconds)
    float _DT;

    // counter for demanded sink rate on land final
    uint8_t _flare_counter;

    // slew height demand lag filter value when transition to land
    float hgt_dem_lag_filter_slew;

    // percent traveled along the previous and next waypoints
    float _path_proportion;

    float _distance_beyond_land_wp;

    // internal variables to be logged
    struct {
        float SKE_weighting;
        float SPE_error;
        float SKE_error;
        float SEB_delta;
    } logging;

<<<<<<< HEAD
    // use synthetic airspeed for next loop
    bool _use_synthetic_airspeed;
=======
    AP_Int8 _use_synthetic_airspeed;
    
    // use synthetic airspeed for next loop
    bool _use_synthetic_airspeed_once;
>>>>>>> cb733c80
    
    // Update the airspeed internal state using a second order complementary filter
    void _update_speed(float load_factor);

    // Update the demanded airspeed
    void _update_speed_demand(void);

    // Update the demanded height
    void _update_height_demand(void);

    // Detect an underspeed condition
    void _detect_underspeed(void);

    // Update Specific Energy Quantities
    void _update_energies(void);

    // Update Demanded Throttle
    void _update_throttle_with_airspeed(void);

    // Update Demanded Throttle Non-Airspeed
    void _update_throttle_without_airspeed(int16_t throttle_nudge);

    // get integral gain which is flight_stage dependent
    float _get_i_gain(void);

    // Detect Bad Descent
    void _detect_bad_descent(void);

    // Update Demanded Pitch Angle
    void _update_pitch(void);

    // Initialise states and variables
    void _initialise_states(int32_t ptchMinCO_cd, float hgt_afe);

    // Calculate specific total energy rate limits
    void _update_STE_rate_lim(void);

    // declares a 5point average filter using floats
    AverageFilterFloat_Size5 _vdot_filter;

    // current time constant
    float timeConstant(void) const;
};
<|MERGE_RESOLUTION|>--- conflicted
+++ resolved
@@ -106,11 +106,7 @@
 
     // force use of synthetic airspeed for one loop
     void use_synthetic_airspeed(void) {
-<<<<<<< HEAD
-        _use_synthetic_airspeed = true;
-=======
         _use_synthetic_airspeed_once = true;
->>>>>>> cb733c80
     }
     
     // this supports the TECS_* user settable parameters
@@ -318,15 +314,10 @@
         float SEB_delta;
     } logging;
 
-<<<<<<< HEAD
-    // use synthetic airspeed for next loop
-    bool _use_synthetic_airspeed;
-=======
     AP_Int8 _use_synthetic_airspeed;
     
     // use synthetic airspeed for next loop
     bool _use_synthetic_airspeed_once;
->>>>>>> cb733c80
     
     // Update the airspeed internal state using a second order complementary filter
     void _update_speed(float load_factor);
